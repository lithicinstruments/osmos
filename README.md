<<<<<<< HEAD
# Osmos
ESP32 Harmonic oscillator for to generating a base wave and six additional harmonics, controllable via a digital encoder. Displays resulting waveforms on a 128x128 SSD1351-based display, with selectable base frequency and musical scales.
=======
# Osmose
Harmonic Oscillator for ESP32-based microcontroller to generate a sine wave and six additional harmonics, controllable via a digital encoder. Displays resulting waveforms on a 128x64 SSD1305-based display, with selectable base frequency and musical scales.
>>>>>>> d014387b

<img src="./images/module.png" alt="Osmos module render" width="400px" height="auto">

## Base Concept
```
     +------------------+      +------------------+
     |                  |      |                  |
     |      ESP32       |      |    SSD1305 OLED  |
     |                  |      |                  |
     |    GPIO 21 (SDA) +------+ SDA              |
     |    GPIO 22 (SCL) +------+ SCL              |
     |                  |      |                  |
     |    GPIO 32 (DT)  +------+                  |
     |    GPIO 33 (CLK) +------+                  |
     |    GPIO 34 (SW)  +------+                  |
     |    GPIO 34 (CV1) +------+                  |
     |    GPIO 35 (CV2) +------+                  |
     |    GPIO 36 (CV3) +------+                  |
     |    GPIO 39 (CV4) +------+                  |
     |                  |      |                  |
     +--------+---------+      +--------+---------+
              |                         |
              |                         |
     +--------+---------+      +--------+---------+
     |                  |      |                  |
     |    MCP4725 DAC1  |      |    MCP4725 DAC2  |
     |                  |      |                  |
     |    GPIO 21 (SDA) +------+ SDA              |
     |    GPIO 22 (SCL) +------+ SCL              |
     |                  |      |                  |
     |    GPIO 25 (OUT) +------+                  |
     |                  |      |                  |
     +------------------+      +------------------+

     +------------------+
     |                  |
     |   Rotary Encoder |
     |                  |
     |    VCC (+3.3V)   |
     |    GND           |
     |    DT (A)        +-------> GPIO 32
     |    CLK (B)       +-------> GPIO 33
     |    SW (Button)   +-------> GPIO 34
     +------------------+
```<|MERGE_RESOLUTION|>--- conflicted
+++ resolved
@@ -1,10 +1,5 @@
-<<<<<<< HEAD
 # Osmos
 ESP32 Harmonic oscillator for to generating a base wave and six additional harmonics, controllable via a digital encoder. Displays resulting waveforms on a 128x128 SSD1351-based display, with selectable base frequency and musical scales.
-=======
-# Osmose
-Harmonic Oscillator for ESP32-based microcontroller to generate a sine wave and six additional harmonics, controllable via a digital encoder. Displays resulting waveforms on a 128x64 SSD1305-based display, with selectable base frequency and musical scales.
->>>>>>> d014387b
 
 <img src="./images/module.png" alt="Osmos module render" width="400px" height="auto">
 
